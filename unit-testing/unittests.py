"""
Unit Tests for tdxplot
by Eric Edwards, Alex JPS
2023-07-06

Unit testing for all tdxplot files
"""

import context
import unittest
from report import *
from cli import *


class TestOrganization(unittest.TestCase):
    """
    Test cases for the organization.py,
    Specifically the Organization class.
    """

    def test_add_new_ticket(self):
        """
        Test Organization.add_new_ticket() method.
        """
        org = Organization()
        # Example valid ticket dict
        ticket_dict = {"ID": 1111111, "Title": "Test fake ticket.",
                       "Resp Group": "USS-Classrooms",
                       "Requestor": "Eric",
                       "Requestor Email": "ee@uoregon.edu",
                       "Requestor Phone": "5305305303",
                       "Acct/Dept": "Computer Science",
                       "Class Support Building": "Lawrence",
                       "Room number": "177",
                       "Created": datetime(2022, 7, 10, 9, 38),
                       "Modified": datetime(2022, 7, 11, 11, 53),
                       "Status": "Closed"}

        org.add_new_ticket(ticket_dict)

        # Ticket added to org ticket dict
        self.assertTrue(isinstance(org.tickets[1111111], Ticket))

        # Ticket attributes properly set
        curr = org.tickets[1111111]
        self.assertEqual(1111111, curr.id)
        self.assertEqual("Test fake ticket.", curr.title)
        self.assertEqual("Eric", curr.requestor.name)
        self.assertEqual("ee@uoregon.edu", curr.requestor.email)
        self.assertEqual("5305305303", curr.requestor.phone)
        self.assertEqual("Computer Science", curr.department.name)
        self.assertEqual("Lawrence", curr.room.building.name)
        self.assertEqual("177", curr.room.identifier)
        self.assertEqual(datetime(2022, 7, 10, 9, 38), curr.created)
        self.assertEqual(datetime(2022, 7, 11, 11, 53), curr.modified)
        # self.assertEqual(0, curr.status)

    def test_find_group(self):
        """
        Test Organization.find_group() method.
        """
        org = Organization()

        # returns None for nonexistent group
        no_group: Group = org.find_group("The Awesome Group")
        self.assertEqual(no_group, None)

        # returns and adds new group when create_mode
        new_group: Group = org.find_group("The Awesome Group", create_mode=True)
        self.assertTrue(isinstance(new_group, Group))
        self.assertEqual(new_group, org.groups["The Awesome Group"])
        self.assertEqual(new_group.name, "The Awesome Group")

        # name "Undefined" if name skipped
        empty_group: Group = org.find_group(create_mode=True)
        self.assertEqual(empty_group.name, "Undefined")

        # name "Undefined" if empty name
        none_group: Group = org.find_group(None, create_mode=True)
        self.assertEqual(none_group.name, "Undefined")

        # returns existing group now
        my_group: Group = org.find_group("The Awesome Group")
        self.assertEqual(my_group, new_group)

        # still returns existing group when create_mode
        same_group: Group = org.find_group("The Awesome Group", create_mode=True)
        self.assertEqual(same_group, new_group)

    def test_find_user(self):
        """
        Test Organization.find_user() method.
        """
        org = Organization()

        # returns None for nonexistent user
        no_user: User = org.find_user("realemail@email.net", "AJ", "541541541")
        self.assertEqual(no_user, None)

        # returns and adds new user when create_mode
        new_user: User = org.find_user("realemail@email.net", "AJ", "541541541", create_mode=True)
        self.assertTrue(isinstance(new_user, User))
        self.assertEqual(new_user, org.users["realemail@email.net"])
        self.assertEqual(new_user.email, "realemail@email.net")
        self.assertEqual(new_user.name, "AJ")
        self.assertEqual(new_user.phone, "541541541")

        # "Undefined" attributes when omitted
        empty_user: User = org.find_user(create_mode=True)
        self.assertEqual(empty_user.email, "Undefined")
        self.assertEqual(empty_user.name, "Undefined")
        self.assertEqual(empty_user.phone, "Undefined")

        # "Undefined" attributes when None passed
        none_user: User = org.find_user(None, None, None, create_mode=True)
        self.assertEqual(none_user.email, "Undefined")
        self.assertEqual(none_user.name, "Undefined")
        self.assertEqual(none_user.phone, "Undefined")

        # returns existing user now
        my_user: User = org.find_user("realemail@email.net")
        self.assertEqual(my_user, new_user)

        # still returns existing group when create_mode
        same_user: User = org.find_user("realemail@email.net", create_mode=True)
        self.assertEqual(same_user, new_user)

    def test_find_department(self):
        """
        Test Organization.find_department() method.
        """
        org = Organization()

        # returns None for nonexistent dept
        no_dept: Department = org.find_department("Department of Redundancy Department")
        self.assertEqual(no_dept, None)

        # returns and adds new dept when create_mode
        new_dept: Department = org.find_department("Department of Redundancy Department", create_mode=True)
        self.assertTrue(isinstance(new_dept, Department))
        self.assertEqual(new_dept, org.departments["Department of Redundancy Department"])
        self.assertEqual(new_dept.name, "Department of Redundancy Department")

        # name "Undefined" if name skipped
        empty_dept: Department = org.find_department(create_mode=True)
        self.assertEqual(empty_dept.name, "Undefined")

        # name "Undefined" if None name
        none_dept: Department = org.find_department(None, create_mode=True)
        self.assertEqual(none_dept.name, "Undefined")

        # returns existing dept now
        my_dept: Department = org.find_department("Department of Redundancy Department")
        self.assertEqual(my_dept, new_dept)

        # still returns existing dept when create_mode
        same_dept: Department = org.find_department("Department of Redundancy Department", create_mode=True)
        self.assertEqual(same_dept, new_dept)

    def test_find_building(self):
        """
        Test Organization.find_building() method.
        """
        org = Organization()

        # returns None for nonexistent bldg
        no_bldg: Building = org.find_building("The Edifice")
        self.assertEqual(no_bldg, None)

        # returns and adds new bldg when create_mode
        new_bldg: Building = org.find_building("The Edifice", create_mode=True)
        self.assertTrue(isinstance(new_bldg, Building))
        self.assertEqual(new_bldg, org.buildings["The Edifice"])
        self.assertEqual(new_bldg.name, "The Edifice")

        # name "Undefined" if name skipped
        empty_bldg: Building = org.find_building(create_mode=True)
        self.assertEqual(empty_bldg.name, "Undefined")

        # name "Undefined" if None name
        none_bldg: Building = org.find_building(None, create_mode=True)
        self.assertEqual(none_bldg.name, "Undefined")

        # returns existing bldg now
        my_bldg: Building = org.find_building("The Edifice")
        self.assertEqual(my_bldg, new_bldg)

        # still returns existing bldg when create_mode
        same_bldg: Building = org.find_building("The Edifice", create_mode=True)
        self.assertEqual(same_bldg, new_bldg)

    def test_find_room(self):
        """
        Test Organization.find_building() method.
        """
        org = Organization()

        # returns None for non-existing room or building combos
        self.assertEqual(None, org.find_room(None, None))
        self.assertEqual(None, org.find_room(None, "False Room"))
        self.assertEqual(None, org.find_room("False Building", None))
        self.assertEqual(None, org.find_room("False Building", "False Room"))
        self.assertEqual([], list(org.buildings.keys()))

        # with create_mode, returns room always
        # adds room to its building and building to org.buildings
        try_room = org.find_room(None, None, create_mode=True)
        self.assertTrue(isinstance(try_room, Room))
        self.assertTrue(isinstance(try_room.building, Building))
        self.assertEqual(try_room.building.name, "Undefined")
        self.assertEqual(try_room.identifier, "Undefined")
        self.assertTrue(isinstance(org.buildings["Undefined"], Building))
        self.assertTrue(isinstance(org.buildings["Undefined"].rooms["Undefined"], Room))

        org = Organization()
        try_room = org.find_room("Some Building", None, create_mode=True)
        self.assertTrue(isinstance(try_room, Room))
        self.assertTrue(isinstance(try_room.building, Building))
        self.assertEqual(try_room.building.name, "Some Building")
        self.assertEqual(try_room.identifier, "Undefined")
        self.assertTrue(isinstance(org.buildings["Some Building"], Building))
        self.assertTrue(isinstance(org.buildings["Some Building"].rooms["Undefined"], Room))

        org = Organization()
        try_room = org.find_room(None, "Some Room", create_mode=True)
        self.assertTrue(isinstance(try_room.building, Building))
        self.assertTrue(isinstance(try_room, Room))
        self.assertEqual(try_room.building.name, "Undefined")
        self.assertEqual(try_room.identifier, "Some Room")
        self.assertTrue(isinstance(org.buildings["Undefined"], Building))
        self.assertTrue(isinstance(org.buildings["Undefined"].rooms["Some Room"], Room))

        org = Organization()
        try_room = org.find_room("Some Building", "Some Room", create_mode=True)
        self.assertTrue(isinstance(try_room, Room))
        self.assertTrue(isinstance(try_room.building, Building))
        self.assertEqual(try_room.building.name, "Some Building")
        self.assertEqual(try_room.identifier, "Some Room")
        self.assertTrue(isinstance(org.buildings["Some Building"], Building))
        self.assertTrue(isinstance(org.buildings["Some Building"].rooms["Some Room"], Room))

        # with no create_mode, existing room returned
        real_room: Room = org.find_room("Some Building", "Some Room")
        self.assertTrue(isinstance(real_room, Room))
        self.assertTrue(isinstance(real_room.building, Building))
        self.assertEqual(real_room.identifier, "Some Room")
        self.assertEqual(real_room.building.name, "Some Building")

<<<<<<< HEAD

class TestCli(unittest.TestCase):
    """
    Test cases for command line interface in py.
    """

    def test_no_args(self):
        """
        Ensure BadArgError when no args given.
        """
        argv: list[str] = []
        self.assertRaises(BadArgError, main, argv)

    def test_debug_flag(self):
        """
        Ensure traceback is changed by -d flag.
        """
        argv: list[str] = ["-d", "--perweek", "--nographics", "unit-testing/minimal.csv"]
        main(argv)
        self.assertEqual(sys.tracebacklimit, DEBUG_TRACEBACK)


    def test_bad_files(self):
        """
        Ensure a BadArgError results from a missing or non-CSV filename.
        """
        # missing file
        argv: list[str] = ["--perweek", "unit-testing/no-file.csv"]
        self.assertRaises(BadArgError, main, argv)

        # file exists but not CSV
        argv = ["--perweek", "unit-testing/not-a-csv.txt"]
        self.assertRaises(BadArgError, main, argv)


=======
class TestReport(unittest.TestCase):
    """
    Test cases for the report.py,
    Specifically the Report class.
    """
    def test_populate(self):
        org = Organization()
        report = Report("report_unit_test.csv")
        report.populate(org)
        
        # empty report
        org = Organization()
        report = Report("report_unit_test_empty.csv")
        report.populate(org)

        # all fields report
        # all incorrect fields report
>>>>>>> 8169b80b

if __name__ == "__main__":
    unittest.main()<|MERGE_RESOLUTION|>--- conflicted
+++ resolved
@@ -246,7 +246,6 @@
         self.assertEqual(real_room.identifier, "Some Room")
         self.assertEqual(real_room.building.name, "Some Building")
 
-<<<<<<< HEAD
 
 class TestCli(unittest.TestCase):
     """
@@ -282,7 +281,6 @@
         self.assertRaises(BadArgError, main, argv)
 
 
-=======
 class TestReport(unittest.TestCase):
     """
     Test cases for the report.py,
@@ -300,7 +298,6 @@
 
         # all fields report
         # all incorrect fields report
->>>>>>> 8169b80b
 
 if __name__ == "__main__":
     unittest.main()