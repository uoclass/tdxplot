"""
Command-line interface for tdxplot
by Eric Edwards, Alex JPS
2023-06-06

The primary .py file form which the program should run.
Parses user input via command-line arguments.
Also performs basic input validation (e.g. formatting, valid files, etc.)
Passes a dictionary with info to appropriate files or functions.
"""

# import libraries
import argparse
import datetime

# import files
from report import *
from organization import *
from visual import *

# constants
COLORS: list[str] = ["white", "black", "gray", "yellow", "red", "blue", "green", "brown", "pink", "orange", "purple"]
<<<<<<< HEAD
DATE_FORMATS: list[str] = ["%Y-%m-%d", "%m/%d/%Y", "%m/%d/%y", "%d.%m.%Y", "%d.%m.%y"]
QUERY_TYPES = ["perweek", "perbuilding", "perroom"]
=======
DATE_FORMATS: list[str] = ["%Y-%m-%d", "%m/%d/%Y", "%m/%d/%y", "%d.%m.%Y", "%d.%m.%Y"]
QUERY_TYPES = ["perweek", "perbuilding", "perroom", "perrequestor"]
>>>>>>> cb3d06bb
DEFAULT_TRACEBACK = 0
DEBUG_TRACEBACK = 3


class BadArgError(ValueError):
    """
    Exception class for errors stemming from bad user input.
    Currently extends ValueError.
    """
    pass


def check_file(filename: str):
    """
    Check that the given filename exists and is a CSV file.
    """
    if not filename:
        raise BadArgError("No file input provided")
    filename.strip()
    if not (os.path.exists(filename)):
        raise BadArgError(f"File {filename} not found. Include a valid filename as last argument")
    if (os.path.splitext(filename)[-1].lower()) != ".csv":
        raise BadArgError(f"File {filename} is not a CSV. Include a valid filename as last argument")


def get_datetime(date_text: str):
    """
    Checks that given string adheres to one of DATE_FORMATS.
    Returns datetime object. Error if not recognized.
    """
    for date_format in DATE_FORMATS:
        try:
            result_date: datetime = datetime.strptime(date_text, date_format)
            return result_date
        except ValueError:
            continue
    raise BadArgError(f"Date {date_text} not recognized, try yyyy-mm-dd")


def set_query_type(args: dict) -> None:
    """
    Look at the mutually-exclusive args for query types.
    Set "querytype" value to the correct one.
    """
    for try_type in QUERY_TYPES:
        if args.get(try_type):
            if args.get("querytype"):
                raise BadArgError("Pass exactly one query type argument (e.g. --perweek)")
            args["querytype"] = try_type


def check_options(args: dict) -> None:
    """
    Halt program if conflicting or missing flags given.
    """
    # Debug stipulations
    if not args.get("debug") and args.get("nographics"):
        raise BadArgError("Cannot pass --nographics without --debug flag")

    # Stipulations for --perroom
    if args.get("perroom") and not args.get("building"):
        raise BadArgError(
            "No building specified, please specify a building for --perroom using --building [BUILDING_NAME].")

    # Stipulations for --perbuilding
    if args.get("perbuilding") and args.get("building"):
        raise BadArgError("Cannot filter to a single building in in a --perbuilding query")

    # Stipulations for --perweek
    if not args.get("perweek") and args.get("weeks") != None:
        raise BadArgError("Cannot pass --weeks without --perweek")
    if args.get("weeks") and args.get("termend"):
        raise BadArgError("Cannot pass --weeks and --termend simultaneously")
    if args.get("weeks") == 0:
        raise BadArgError("Cannot pass --weeks 0, use at least 1 week")


def clean_args(args: dict, org: Organization) -> None:
    """
    Fix formatting by changing datatypes of some args.
    e.g. Change date-related args to datetime.
    """
    # ensure valid date formats
    if args.get("termstart"):
        args["termstart"] = get_datetime(args["termstart"])
    if args.get("termend"):
        args["termend"] = get_datetime(args["termend"])

    # use building object
    if args.get("building"):
        args["building"] = org.find_building(args["building"])
        if not args["building"]:
            raise BadArgError("No such building found in report")


def check_report(args: dict, report: Report) -> None:
    """
    For the requested query type,
    Halt program if report does not contain correct info.
    """
    query_type = args["querytype"]
    if query_type == "perweek":
        if "Created" not in report.fields_present:
            raise BadArgError("Cannot run a tickets-per-week query without Created field present in report")
    if query_type == "perbuilding":
        if "Class Support Building" not in report.fields_present:
            raise BadArgError(
                "Cannot run a tickets-per-building query without Class Support Building field present in report")
    if query_type == "perroom":
        if ("Class Support Building" not in report.fields_present) or ("Room number" not in report.fields_present):
            raise BadArgError(
                "Cannot run a tickets-per-room query without Class Support Building and Room number field present in report")


def parser_setup():
    """
    Set up argument parser with needed arguments.
    Return the parser.
    """
    parser: argparse.ArgumentParser = argparse.ArgumentParser()
    # debug mode
    parser.add_argument("-d", "--debug", action="store_true", help="Show traceback for all errors")
    # display customization
    parser.add_argument("-n", "--name", type=str, help="Set the name of the plot.")
    parser.add_argument("-c", "--color", choices=COLORS, help="Set the color of the plot.")
    parser.add_argument("--nographics", action="store_true", help="Print query results but do not show graph")
    # filters
    parser.add_argument("-t", "--termstart", type=str,
                        help="Exclude tickets before this date (calendar week for --perweek)")
    parser.add_argument("-e", "--termend", type=str,
                        help="Exclude tickets after this date (calendar week for --perweek)")
    parser.add_argument("-w", "--weeks", type=int, help="Set number of weeks in the term for --perweek")
    parser.add_argument("-b", "--building", type=str, help="Specify building filter.")
    # parser.add_argument("-x", "--topx", type=int, help="Specify the top 'x' filter.")
    # query presets
    query_group = parser.add_mutually_exclusive_group(required=True)
    query_group.add_argument("--perweek", action="store_true", help="Show tickets per week")
    query_group.add_argument("--perbuilding", action="store_true", help="Show tickets per building")
    query_group.add_argument("--perroom", action="store_true", help="Show tickets per room in a specified building.")
    query_group.add_argument("--perrequestor", action="store_true", help="Show ticket counts by requestor.")
    return parser


def run_query(args: dict, org: Organization) -> dict:
    """
    Run query with given args on given org.
    Return results, call appropriate visual.py function.
    """
    query_type = args["querytype"]
    if query_type == "perweek":
        tickets_per_week = org.per_week(args)
        if not args.get("nographics"):
            view_per_week(tickets_per_week, args)
        return tickets_per_week
    if query_type == "perbuilding":
        tickets_per_building = org.per_building(args)
        if not args.get("nographics"):
            view_per_building(tickets_per_building, args)
        return tickets_per_building
    if query_type == "perroom":
        tickets_per_room = org.per_room(args)
        if not args.get("nographics"):
            view_per_room(tickets_per_room, args)
        return tickets_per_room


def main(argv):
    """
    Parse arguments, call basic input validation.
    Call run_query() to run and display results.
    """
    # set default traceback
    sys.tracebacklimit = DEFAULT_TRACEBACK

    # need arguments
    if len(argv) < 2:
        raise BadArgError("No arguments provided")

    # Check last arg is a valid filename
    filename: str = argv.pop()
    filename.strip()
    check_file(filename)

    # set up parsers and parse into dict
    parser: argparse.ArgumentParser = parser_setup()
    args: dict = vars(parser.parse_args(argv))

    # add missing info to args
    args["filename"] = filename

    # set debug mode
    sys.tracebacklimit = DEBUG_TRACEBACK if args.get("debug") else DEFAULT_TRACEBACK

    # check for errors in args
    set_query_type(args)
    check_options(args)

    # check report has enough info for query
    report = Report(args["filename"])
    check_report(args, report)

    # populate organization
    org = Organization()
    report.populate(org)

    # clean up args dict with correct object types
    clean_args(args, org)

    # run query and display
<<<<<<< HEAD
    run_query(args, org)
=======
    query_type = args["querytype"]
    if query_type == "perweek":
        tickets_per_week = org.per_week(args)
        if not args.get("nographics"):
            view_per_week(tickets_per_week, args)
    if query_type == "perbuilding":
        tickets_per_building = org.per_building(args)
        if not args.get("nographics"):
            view_per_building(tickets_per_building, args)
    if query_type == "perroom":
        tickets_per_room = org.per_room(args)
        if not args.get("nographics"):
            view_per_room(tickets_per_room, args)
    if query_type == "perrequestor":
        tickets_per_requestor = org.per_requestor(args)
        if not args.get("nographics"):
            view_per_requestor(tickets_per_requestor, args)
    
>>>>>>> cb3d06bb


if __name__ == "__main__":
    main(sys.argv[1:])<|MERGE_RESOLUTION|>--- conflicted
+++ resolved
@@ -20,13 +20,8 @@
 
 # constants
 COLORS: list[str] = ["white", "black", "gray", "yellow", "red", "blue", "green", "brown", "pink", "orange", "purple"]
-<<<<<<< HEAD
 DATE_FORMATS: list[str] = ["%Y-%m-%d", "%m/%d/%Y", "%m/%d/%y", "%d.%m.%Y", "%d.%m.%y"]
-QUERY_TYPES = ["perweek", "perbuilding", "perroom"]
-=======
-DATE_FORMATS: list[str] = ["%Y-%m-%d", "%m/%d/%Y", "%m/%d/%y", "%d.%m.%Y", "%d.%m.%Y"]
 QUERY_TYPES = ["perweek", "perbuilding", "perroom", "perrequestor"]
->>>>>>> cb3d06bb
 DEFAULT_TRACEBACK = 0
 DEBUG_TRACEBACK = 3
 
@@ -191,6 +186,11 @@
         if not args.get("nographics"):
             view_per_room(tickets_per_room, args)
         return tickets_per_room
+    if query_type == "perrequestor":
+        tickets_per_requestor = org.per_requestor(args)
+        if not args.get("nographics"):
+            view_per_requestor(tickets_per_requestor)
+        return tickets_per_requestor
 
 
 def main(argv):
@@ -236,28 +236,7 @@
     clean_args(args, org)
 
     # run query and display
-<<<<<<< HEAD
     run_query(args, org)
-=======
-    query_type = args["querytype"]
-    if query_type == "perweek":
-        tickets_per_week = org.per_week(args)
-        if not args.get("nographics"):
-            view_per_week(tickets_per_week, args)
-    if query_type == "perbuilding":
-        tickets_per_building = org.per_building(args)
-        if not args.get("nographics"):
-            view_per_building(tickets_per_building, args)
-    if query_type == "perroom":
-        tickets_per_room = org.per_room(args)
-        if not args.get("nographics"):
-            view_per_room(tickets_per_room, args)
-    if query_type == "perrequestor":
-        tickets_per_requestor = org.per_requestor(args)
-        if not args.get("nographics"):
-            view_per_requestor(tickets_per_requestor, args)
-    
->>>>>>> cb3d06bb
 
 
 if __name__ == "__main__":
