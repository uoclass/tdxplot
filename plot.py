--- conflicted
+++ resolved
@@ -39,16 +39,11 @@
     # number of weeks
     weeks = args_dict.get('weeks') if args_dict.get('weeks') else 11
 
-<<<<<<< HEAD
-    if args_dict.get("week"):
-        first_day = args_dict["week"]
-=======
     # list of the counts of tickets per week
     ticketsPerWeek = [0] * weeks
 
     if args_dict.get('termstart'):
         first_day = args_dict['termstart']
->>>>>>> d779cfbe
     else:
         first_day = datetime.strptime(classroomTickets[0]["Modified"], "%m/%d/%Y %H:%M")
     first_day = get_monday(first_day)
@@ -69,17 +64,10 @@
 
     # initialize the graph
     fig, ax = plt.subplots(figsize=(10, 5))
-<<<<<<< HEAD
-    if args_dict.get("color"):
-        ax.bar(weeks, ticketsPerWeek, color=args_dict.get("color"))
-    else:
-        ax.bar(weeks, ticketsPerWeek, color="green")
-=======
     if args_dict.get('color'):
         ax.bar(week_counts, ticketsPerWeek, color=args_dict.get('color'))
     else:
         ax.bar(week_counts, ticketsPerWeek, color='green')
->>>>>>> d779cfbe
 
     # plt.xlabel("Weeks") # removed cause each bar is labeled Week (num)
     ax.set_ylabel("Count")
@@ -116,6 +104,7 @@
         exit(1)
     if not "Modified" in file_read[0]:
         print("File input does not contain Modified", file=sys.stderr)
+        print("File input does not contain Modified", file=sys.stderr)
         exit(1)
     file.close()
 
